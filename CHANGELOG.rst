.. :changelog:

Release History
---------------

0.7 (Upcoming)
++++++++++++++++++++++++

* Third Beta Release.
<<<<<<< HEAD
* Adds DNS Support for zones (Thanks to
  `CloudNS.net <https://github.com/kristinn>`__).
=======
* Allow authentication with sub-users through environment variables
  'CLOUDNS_API_SUB_AUTH_ID' or 'CLOUDNS_API_SUB_AUTH_USER'.
>>>>>>> 98dc65d8

0.6 (September 14, 2019)
++++++++++++++++++++++++

* Second Beta Release.
* Corrects wrong bash variable 'CLOUDNS_API_AUTH_USER' to 'CLOUDNS_API_AUTH_ID'
  in README.rst
* Changes the way errors are thrown when auth environment variables are not
  set. This allows the library to be included without these variables without
  immediately throwing an error. Now the error is only thrown when they are
  needed to authenticate.

0.5 (July 13, 2019)
+++++++++++++++++++

* Beta Release.
* Updates github address to Prestix Studio, LLC github account.
* Corrects pypi reference.
* Adds publish script to push next version to pypi automatically.
* Minor code cleanup.


0.4 (July 07, 2019)
+++++++++++++++++++

* Alpha Release - all mvp features.
* Minor bugfixes from v0.3.


0.3 (June 05, 2019)
+++++++++++++++++++

* Planning/Testing Release 'b' - updates to core modules.


0.2 (September 19, 2018)
++++++++++++++++++++++++

* Planning/Testing Release 'a' - adds some real code for initial testing.


0.1 (September 16, 2018)
++++++++++++++++++++++++

* Initial Planning Release to secure 'cloudns-api' name.<|MERGE_RESOLUTION|>--- conflicted
+++ resolved
@@ -7,13 +7,10 @@
 ++++++++++++++++++++++++
 
 * Third Beta Release.
-<<<<<<< HEAD
 * Adds DNS Support for zones (Thanks to
   `CloudNS.net <https://github.com/kristinn>`__).
-=======
-* Allow authentication with sub-users through environment variables
+* Allows authentication with sub-users through environment variables
   'CLOUDNS_API_SUB_AUTH_ID' or 'CLOUDNS_API_SUB_AUTH_USER'.
->>>>>>> 98dc65d8
 
 0.6 (September 14, 2019)
 ++++++++++++++++++++++++
